--- conflicted
+++ resolved
@@ -10,23 +10,15 @@
 tdcch-approx-imai-iri = ["tdcch-approx"]
 
 [dependencies]
-<<<<<<< HEAD
-time = "0.1.38"
-nav-types = "0.3.0"
-postgres = "0.15"
-csv = "^1.0.0-beta.4"
-glob = "0.2.11"
+time = "^0.1.40"
+nav-types = "^0.3.0"
+csv = "^1.0.2"
+glob = "^0.2.11"
 num-traits = "^0.2.5"
 rand = "0.6"
 
 [dev-dependencies]
 criterion = { version = "0.2", features=['real_blackbox'] }
-=======
-time = "^0.1.40"
-nav-types = "^0.3.0"
-csv = "^1.0.2"
-glob = "^0.2.11"
->>>>>>> 4a4ef35f
 
 [[bench]]
 name = "mod_benchmark"
