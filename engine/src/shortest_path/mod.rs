use graph::*;

mod timestamped_vector;
mod stepped_dijkstra;
<<<<<<< HEAD
mod stepped_elimination_tree;
pub mod node_order;
=======

use self::stepped_dijkstra::{SteppedDijkstra, QueryProgress, State};

>>>>>>> 23108197
pub mod contraction_hierarchy;
pub mod customizable_contraction_hierarchy;
pub mod query;

#[derive(Debug, Clone, Copy)]
pub struct Query {
    from: NodeId,
    to: NodeId
}<|MERGE_RESOLUTION|>--- conflicted
+++ resolved
@@ -2,14 +2,11 @@
 
 mod timestamped_vector;
 mod stepped_dijkstra;
-<<<<<<< HEAD
 mod stepped_elimination_tree;
-pub mod node_order;
-=======
 
 use self::stepped_dijkstra::{SteppedDijkstra, QueryProgress, State};
 
->>>>>>> 23108197
+pub mod node_order;
 pub mod contraction_hierarchy;
 pub mod customizable_contraction_hierarchy;
 pub mod query;
