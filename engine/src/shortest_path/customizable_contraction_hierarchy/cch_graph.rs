--- conflicted
+++ resolved
@@ -1,9 +1,11 @@
 use super::*;
-<<<<<<< HEAD
-use crate::shortest_path::node_order::NodeOrder;
-use crate::in_range_option::InRangeOption;
-use crate::benchmark::{report_time, Timer};
-use self::first_out_graph::degrees_to_first_out;
+use crate::{
+    graph::first_out_graph::degrees_to_first_out,
+    shortest_path::node_order::NodeOrder,
+    in_range_option::InRangeOption,
+    benchmark::*,
+    io::*,
+};
 
 use std;
 use std::ops::Range;
@@ -13,18 +15,6 @@
     pub nodes: Vec<NodeId>,
     pub children: Vec<Box<SeparatorTree>>,
 }
-=======
-use crate::{
-    graph::{
-        first_out_graph::degrees_to_first_out,
-        link_id_to_tail_mapper::*,
-    },
-    shortest_path::node_order::NodeOrder,
-    in_range_option::InRangeOption,
-    benchmark::measure,
-    io::*,
-};
->>>>>>> 1bef2cb8
 
 #[derive(Debug)]
 pub struct CCHGraph {
@@ -64,19 +54,14 @@
     pub(super) fn new<Graph: for<'a> LinkIterGraph<'a>>(contracted_graph: ContractedGraph<Graph>) -> CCHGraph {
         let ContractedGraph(contracted_graph) = contracted_graph;
         let graph = Self::adjancecy_lists_to_first_out_graph(contracted_graph.nodes);
-<<<<<<< HEAD
-        let n = graph.num_nodes() as NodeId;
-        let m = graph.num_arcs();
-
-        let mut tail = vec![0; m];
-=======
         Self::new_from(contracted_graph.original_graph, contracted_graph.node_order, graph)
     }
 
     fn new_from<Graph: for<'a> LinkIterGraph<'a>>(original_graph: &Graph, node_order: NodeOrder, contracted_graph: OwnedGraph) -> Self {
         let elimination_tree = Self::build_elimination_tree(&contracted_graph);
         let n = contracted_graph.num_nodes() as NodeId;
->>>>>>> 1bef2cb8
+        let m = contracted_graph.num_arcs();
+        let mut tail = vec![0; m];
 
         let original_edge_to_ch_edge = (0..n).flat_map(|node| {
             {
@@ -95,16 +80,11 @@
             }
         }).collect();
 
-<<<<<<< HEAD
         for node in 0..n {
-            tail[graph.neighbor_edge_indices_usize(node)].iter_mut().for_each(|tail| *tail = node);
+            tail[contracted_graph.neighbor_edge_indices_usize(node)].iter_mut().for_each(|tail| *tail = node);
         }
 
-        let (first_out, head, _) = graph.decompose();
-=======
-        let link_id_to_tail_mapper = LinkIdToTailMapper::new(&contracted_graph);
         let (first_out, head, _) = contracted_graph.decompose();
->>>>>>> 1bef2cb8
 
         CCHGraph {
             first_out,
