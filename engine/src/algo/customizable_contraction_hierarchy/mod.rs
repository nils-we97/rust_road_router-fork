--- conflicted
+++ resolved
@@ -30,24 +30,14 @@
 /// This includes on top of the chordal supergraph (the "contracted" graph),
 /// several other structures like the elimination tree, a mapping from cch edge ids to original edge ids and the inverted graph.
 pub struct CCH {
-<<<<<<< HEAD
     pub first_out: Vec<EdgeId>,
     pub head: Vec<NodeId>,
     pub tail: Vec<NodeId>,
     pub node_order: NodeOrder,
-    pub cch_edge_to_orig_arc: Vec<(Vec<EdgeIdT>, Vec<EdgeIdT>)>,
+    pub forward_cch_edge_to_orig_arc: Vecs<EdgeIdT>,
+    pub backward_cch_edge_to_orig_arc: Vecs<EdgeIdT>,
     pub elimination_tree: Vec<InRangeOption<NodeId>>,
     pub inverted: ReversedGraphWithEdgeIds,
-=======
-    first_out: Vec<EdgeId>,
-    head: Vec<NodeId>,
-    tail: Vec<NodeId>,
-    node_order: NodeOrder,
-    forward_cch_edge_to_orig_arc: Vecs<EdgeIdT>,
-    backward_cch_edge_to_orig_arc: Vecs<EdgeIdT>,
-    elimination_tree: Vec<InRangeOption<NodeId>>,
-    inverted: ReversedGraphWithEdgeIds,
->>>>>>> fce087b0
 }
 
 impl Deconstruct for CCH {
@@ -163,16 +153,14 @@
         let edge_size = std::mem::size_of_val(&*self.head) + std::mem::size_of_val(&*self.tail);
 
         // shortcuts
-        let shortcut_size = self
-            .cch_edge_to_orig_arc
-            .iter()
-            .map(|(a, b)| std::mem::size_of_val(&*a) + std::mem::size_of_val(&*b))
-            .sum::<usize>();
+        let forward_shortcut_size = self.forward_cch_edge_to_orig_arc.iter().map(|slc| std::mem::size_of_val(&*slc)).sum::<usize>();
+
+        let backward_shortcut_size = self.forward_cch_edge_to_orig_arc.iter().map(|slc| std::mem::size_of_val(&*slc)).sum::<usize>();
 
         // reverse graph: first_out, head, edge_ref
         let rev_graph_size = (self.num_nodes() + 1) * 4 + self.num_arcs() * 8;
 
-        node_size + edge_size + shortcut_size + rev_graph_size
+        node_size + edge_size + forward_shortcut_size + backward_shortcut_size + rev_graph_size
     }
 
     #[inline]
@@ -435,6 +423,10 @@
         forward_inverted: ReversedGraphWithEdgeIds,
         backward_inverted: ReversedGraphWithEdgeIds,
     ) -> Self {
+        let forward_cch_edge_to_orig_arc = Vecs::from_iters(forward_cch_edge_to_orig_arc.iter().map(|v| v.iter().cloned()));
+
+        let backward_cch_edge_to_orig_arc = Vecs::from_iters(backward_cch_edge_to_orig_arc.iter().map(|v| v.iter().cloned()));
+
         Self {
             forward_first_out,
             forward_head,
@@ -608,7 +600,7 @@
         let forward_inverted = ReversedGraphWithEdgeIds::reversed(&UnweightedFirstOutGraph::new(&forward_first_out[..], &forward_head[..]));
         let backward_inverted = ReversedGraphWithEdgeIds::reversed(&UnweightedFirstOutGraph::new(&backward_first_out[..], &backward_head[..]));
 
-        Ok(DirectedCCH {
+        Ok(DirectedCCH::new(
             forward_first_out,
             forward_head,
             backward_first_out,
@@ -619,6 +611,6 @@
             elimination_tree,
             forward_inverted,
             backward_inverted,
-        })
+        ))
     }
 }