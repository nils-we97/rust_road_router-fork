--- conflicted
+++ resolved
@@ -10,9 +10,9 @@
 pub mod generic_dijkstra;
 pub mod query;
 
+use crate::datastr::graph::floating_time_dependent::{FlWeight, TTFPoint, Timestamp};
 pub use generic_dijkstra::DijkstraRun;
 pub use query::dijkstra::Server;
-use crate::datastr::graph::floating_time_dependent::{TTFPoint, FlWeight, Timestamp};
 
 /// Result of a single iteration
 #[derive(Debug, Clone)]
@@ -54,19 +54,21 @@
     }
 }
 
-<<<<<<< HEAD
 impl Label for Vec<TTFPoint> {
     type Key = FlWeight;
 
-    fn neutral() -> Self { vec![TTFPoint { at: Timestamp::default(), val: FlWeight::default() }] }
+    fn neutral() -> Self {
+        vec![TTFPoint {
+            at: Timestamp::default(),
+            val: FlWeight::default(),
+        }]
+    }
 
     fn key(&self) -> Self::Key {
-        self
-            .iter()
-            .map(|&point| point.val)
-            .min()
-            .unwrap_or(FlWeight::default())
-=======
+        self.iter().map(|&point| point.val).min().unwrap_or(FlWeight::default())
+    }
+}
+
 pub struct DijkstraInit<L> {
     pub source: NodeIdT,
     pub initial_state: L,
@@ -87,7 +89,6 @@
             source: NodeIdT(node),
             initial_state: 0,
         }
->>>>>>> 1f05a4eb
     }
 }
 
